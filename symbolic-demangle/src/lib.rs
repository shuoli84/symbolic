//! Demangling support for various languages and compilers.
//!
//! Currently supported languages are:
//!
//! - C++ (GCC-style compilers and MSVC) (`features = ["cpp", "msvc"]`)
//! - Rust (both `legacy` and `v0`) (`features = ["rust"]`)
//! - Swift (up to Swift 5.3) (`features = ["swift"]`)
//! - ObjC (only symbol detection)
//!
//! As the demangling schemes for the languages are different, the supported demangling features are
//! inconsistent. For example, argument types were not encoded in legacy Rust mangling and thus not
//! available in demangled names.
//! The demangling results should not be considered stable, and may change over time as more
//! demangling features are added.
//!
//! This module is part of the `symbolic` crate and can be enabled via the `demangle` feature.
//!
//! # Examples
//!
//! ```rust
//! # #[cfg(feature = "rust")] {
//! use symbolic_common::{Language, Name};
//! use symbolic_demangle::{Demangle, DemangleOptions};
//!
//! let name = Name::from("__ZN3std2io4Read11read_to_end17hb85a0f6802e14499E");
//! assert_eq!(name.detect_language(), Language::Rust);
//! assert_eq!(
//!     name.try_demangle(DemangleOptions::complete()),
//!     "std::io::Read::read_to_end"
//! );
//! # }
//! ```

#![warn(missing_docs)]

use std::borrow::Cow;
#[cfg(feature = "swift")]
use std::ffi::{CStr, CString};
#[cfg(feature = "swift")]
use std::os::raw::{c_char, c_int};

use symbolic_common::{Language, Name, NameMangling};

#[cfg(feature = "swift")]
const SYMBOLIC_SWIFT_FEATURE_RETURN_TYPE: c_int = 0x1;
#[cfg(feature = "swift")]
const SYMBOLIC_SWIFT_FEATURE_PARAMETERS: c_int = 0x2;

#[cfg(feature = "swift")]
extern "C" {
    fn symbolic_demangle_swift(
        sym: *const c_char,
        buf: *mut c_char,
        buf_len: usize,
        features: c_int,
    ) -> c_int;

    fn symbolic_demangle_is_swift_symbol(sym: *const c_char) -> c_int;
}

/// Options for [`Demangle::demangle`].
///
/// One can chose from complete, or name-only demangling, and toggle specific demangling features
/// explicitly.
///
/// The resulting output depends very much on the language of the mangled [`Name`], and may change
/// over time as more fine grained demangling options and features are added. Not all options are
/// fully supported by each language, and not every feature is mutually exclusive on all languages.
///
/// # Examples
///
/// ```
/// # #[cfg(feature = "swift")] {
/// use symbolic_common::{Name, NameMangling, Language};
/// use symbolic_demangle::{Demangle, DemangleOptions};
///
/// let symbol = Name::new("$s8mangling12GenericUnionO3FooyACyxGSicAEmlF", NameMangling::Mangled, Language::Swift);
///
/// let simple = symbol.demangle(DemangleOptions::name_only()).unwrap();
/// assert_eq!(&simple, "GenericUnion.Foo<A>");
///
/// let full = symbol.demangle(DemangleOptions::complete()).unwrap();
/// assert_eq!(&full, "mangling.GenericUnion.Foo<A>(mangling.GenericUnion<A>.Type) -> (Swift.Int) -> mangling.GenericUnion<A>");
/// # }
/// ```
///
/// [`Demangle::demangle`]: trait.Demangle.html#tymethod.demangle
#[derive(Clone, Copy, Debug)]
pub struct DemangleOptions {
    return_type: bool,
    parameters: bool,
}

impl DemangleOptions {
    /// DemangleOptions that output a complete verbose demangling.
    pub const fn complete() -> Self {
        Self {
            return_type: true,
            parameters: true,
        }
    }

    /// DemangleOptions that output the most simple (likely name-only) demangling.
    pub const fn name_only() -> Self {
        Self {
            return_type: false,
            parameters: false,
        }
    }

    /// Determines whether a functions return type should be demangled.
    pub const fn return_type(mut self, return_type: bool) -> Self {
        self.return_type = return_type;
        self
    }

    /// Determines whether function argument types should be demangled.
    pub const fn parameters(mut self, parameters: bool) -> Self {
        self.parameters = parameters;
        self
    }
}

fn is_maybe_objc(ident: &str) -> bool {
    (ident.starts_with("-[") || ident.starts_with("+[")) && ident.ends_with(']')
}

fn is_maybe_cpp(ident: &str) -> bool {
    ident.starts_with("_Z")
        || ident.starts_with("__Z")
        || ident.starts_with("___Z")
        || ident.starts_with("____Z")
}

fn is_maybe_msvc(ident: &str) -> bool {
    ident.starts_with('?') || ident.starts_with("@?")
}

/// An MD5 mangled name consists of the prefix "??@", 32 hex digits,
/// and the suffix "@".
fn is_maybe_md5(ident: &str) -> bool {
    if ident.len() != 36 {
        return false;
    }

    ident.starts_with("??@")
        && ident.ends_with('@')
        && ident[3..35].chars().all(|c| c.is_ascii_hexdigit())
}

#[cfg(feature = "swift")]
fn is_maybe_swift(ident: &str) -> bool {
    CString::new(ident)
        .map(|cstr| unsafe { symbolic_demangle_is_swift_symbol(cstr.as_ptr()) != 0 })
        .unwrap_or(false)
}

#[cfg(not(feature = "swift"))]
fn is_maybe_swift(_ident: &str) -> bool {
    false
}

#[cfg(feature = "msvc")]
fn try_demangle_msvc(ident: &str, opts: DemangleOptions) -> Option<String> {
    use msvc_demangler::DemangleFlags as MsvcFlags;

    // the flags are bitflags
    let mut flags = MsvcFlags::COMPLETE;
    if !opts.return_type {
        flags |= MsvcFlags::NO_FUNCTION_RETURNS;
    }
    if !opts.parameters {
        // a `NO_ARGUMENTS` flag is there in the code, but commented out
        flags |= MsvcFlags::NAME_ONLY;
    }

    msvc_demangler::demangle(ident, flags).ok()
}

#[cfg(not(feature = "msvc"))]
fn try_demangle_msvc(_ident: &str, _opts: DemangleOptions) -> Option<String> {
    None
}

fn try_demangle_cpp(ident: &str, opts: DemangleOptions) -> Option<String> {
    if is_maybe_msvc(ident) {
        return try_demangle_msvc(ident, opts);
    }

    #[cfg(feature = "cpp")]
    {
        use cpp_demangle::{DemangleOptions as CppOptions, ParseOptions, Symbol as CppSymbol};
<<<<<<< HEAD

        let parse_options = ParseOptions::default().recursion_limit(192);
        let symbol = match CppSymbol::new_with_options(ident, &parse_options) {
=======

        let stripped = strip_hash_suffix(ident);

        let symbol = match CppSymbol::new_with_options(
            stripped,
            &ParseOptions::default().recursion_limit(192), // default is 96
        ) {
>>>>>>> 6d0761ec
            Ok(symbol) => symbol,
            Err(_) => return None,
        };

<<<<<<< HEAD
        let mut cpp_options = CppOptions::new().recursion_limit(256);

=======
        let mut cpp_options = CppOptions::new().recursion_limit(192); // default is 128
>>>>>>> 6d0761ec
        if !opts.parameters {
            cpp_options = cpp_options.no_params();
        }
        if !opts.return_type {
            cpp_options = cpp_options.no_return_type();
        }

        match symbol.demangle(&cpp_options) {
            Ok(demangled) => Some(demangled),
            Err(_) => None,
        }
    }
    #[cfg(not(feature = "cpp"))]
    {
        None
    }
}

#[cfg(feature = "rust")]
fn try_demangle_rust(ident: &str, _opts: DemangleOptions) -> Option<String> {
    match rustc_demangle::try_demangle(ident) {
        Ok(demangled) => Some(format!("{:#}", demangled)),
        Err(_) => None,
    }
}

#[cfg(not(feature = "rust"))]
fn try_demangle_rust(_ident: &str, _opts: DemangleOptions) -> Option<String> {
    None
}

#[cfg(feature = "swift")]
fn try_demangle_swift(ident: &str, opts: DemangleOptions) -> Option<String> {
    let mut buf = vec![0; 4096];
    let sym = match CString::new(ident) {
        Ok(sym) => sym,
        Err(_) => return None,
    };

    let mut features = 0;
    if opts.return_type {
        features |= SYMBOLIC_SWIFT_FEATURE_RETURN_TYPE;
    }
    if opts.parameters {
        features |= SYMBOLIC_SWIFT_FEATURE_PARAMETERS;
    }

    unsafe {
        match symbolic_demangle_swift(sym.as_ptr(), buf.as_mut_ptr(), buf.len(), features) {
            0 => None,
            _ => Some(CStr::from_ptr(buf.as_ptr()).to_string_lossy().to_string()),
        }
    }
}

#[cfg(not(feature = "swift"))]
fn try_demangle_swift(_ident: &str, _opts: DemangleOptions) -> Option<String> {
    None
}

fn demangle_objc(ident: &str, _opts: DemangleOptions) -> String {
    ident.to_string()
}

fn try_demangle_objcpp(ident: &str, opts: DemangleOptions) -> Option<String> {
    if is_maybe_objc(ident) {
        Some(demangle_objc(ident, opts))
    } else if is_maybe_cpp(ident) {
        try_demangle_cpp(ident, opts)
    } else {
        None
    }
}

/// An extension trait on `Name` for demangling names.
///
/// See the [module level documentation] for a list of supported languages.
///
/// [module level documentation]: index.html
pub trait Demangle {
    /// Infers the language of a mangled name.
    ///
    /// In case the symbol is not mangled or its language is unknown, the return value will be
    /// `Language::Unknown`. If the language of the symbol was specified explicitly, this is
    /// returned instead. For a list of supported languages, see the [module level documentation].
    ///
    /// # Examples
    ///
    /// ```
    /// use symbolic_common::{Language, Name};
    /// use symbolic_demangle::{Demangle, DemangleOptions};
    ///
    /// assert_eq!(Name::from("_ZN3foo3barEv").detect_language(), Language::Cpp);
    /// assert_eq!(Name::from("unknown").detect_language(), Language::Unknown);
    /// ```
    ///
    /// [module level documentation]: index.html
    fn detect_language(&self) -> Language;

    /// Demangles the name with the given options.
    ///
    /// Returns `None` in one of the following cases:
    ///  1. The language cannot be detected.
    ///  2. The language is not supported.
    ///  3. Demangling of the name failed.
    ///
    /// # Examples
    ///
    /// ```
    /// # #[cfg(feature = "cpp")] {
    /// use symbolic_common::Name;
    /// use symbolic_demangle::{Demangle, DemangleOptions};
    ///
    /// assert_eq!(
    ///     Name::from("_ZN3foo3barEv").demangle(DemangleOptions::name_only()),
    ///     Some("foo::bar".to_string())
    /// );
    /// assert_eq!(
    ///     Name::from("unknown").demangle(DemangleOptions::name_only()),
    ///     None
    /// );
    /// # }
    /// ```
    fn demangle(&self, opts: DemangleOptions) -> Option<String>;

    /// Tries to demangle the name and falls back to the original name.
    ///
    /// Similar to [`demangle`], except that it returns a borrowed instance of the original name if
    /// the name cannot be demangled.
    ///
    /// # Examples
    ///
    /// ```
    /// # #[cfg(feature = "cpp")] {
    /// use symbolic_common::Name;
    /// use symbolic_demangle::{Demangle, DemangleOptions};
    ///
    /// assert_eq!(
    ///     Name::from("_ZN3foo3barEv").try_demangle(DemangleOptions::name_only()),
    ///     "foo::bar"
    /// );
    /// assert_eq!(
    ///     Name::from("unknown").try_demangle(DemangleOptions::name_only()),
    ///     "unknown"
    /// );
    /// # }
    /// ```
    ///
    /// [`demangle`]: trait.Demangle.html#tymethod.demangle
    fn try_demangle(&self, opts: DemangleOptions) -> Cow<'_, str>;
}

impl<'a> Demangle for Name<'a> {
    fn detect_language(&self) -> Language {
        if self.language() != Language::Unknown {
            return self.language();
        }

        if is_maybe_objc(self.as_str()) {
            return Language::ObjC;
        }

        #[cfg(feature = "rust")]
        {
            if rustc_demangle::try_demangle(self.as_str()).is_ok() {
                return Language::Rust;
            }
        }

        if is_maybe_cpp(self.as_str()) || is_maybe_msvc(self.as_str()) {
            return Language::Cpp;
        }

        if is_maybe_swift(self.as_str()) {
            return Language::Swift;
        }

        Language::Unknown
    }

    fn demangle(&self, opts: DemangleOptions) -> Option<String> {
        if matches!(self.mangling(), NameMangling::Unmangled) || is_maybe_md5(self.as_str()) {
            return Some(self.to_string());
        }

        match self.detect_language() {
            Language::ObjC => Some(demangle_objc(self.as_str(), opts)),
            Language::ObjCpp => try_demangle_objcpp(self.as_str(), opts),
            Language::Rust => try_demangle_rust(self.as_str(), opts),
            Language::Cpp => try_demangle_cpp(self.as_str(), opts),
            Language::Swift => try_demangle_swift(self.as_str(), opts),
            _ => None,
        }
    }

    fn try_demangle(&self, opts: DemangleOptions) -> Cow<'_, str> {
        if matches!(self.mangling(), NameMangling::Unmangled) {
            return Cow::Borrowed(self.as_str());
        }
        match self.demangle(opts) {
            Some(demangled) => Cow::Owned(demangled),
            None => Cow::Borrowed(self.as_str()),
        }
    }
}

/// Demangles an identifier and falls back to the original symbol.
///
/// This is a shortcut for [`Demangle::try_demangle`] with complete demangling.
///
/// # Examples
///
/// ```
/// # #[cfg(feature = "cpp")] {
/// assert_eq!(symbolic_demangle::demangle("_ZN3foo3barEv"), "foo::bar()");
/// # }
/// ```
///
/// [`Demangle::try_demangle`]: trait.Demangle.html#tymethod.try_demangle
pub fn demangle(ident: &str) -> Cow<'_, str> {
    match Name::from(ident).demangle(DemangleOptions::complete()) {
        Some(demangled) => Cow::Owned(demangled),
        None => Cow::Borrowed(ident),
    }
}

#[cfg(test)]
mod test {
    use crate::{Demangle, DemangleOptions};
    use symbolic_common::Name;

    #[test]
    fn simple_md5() {
        let md5_mangled = "??@8ba8d245c9eca390356129098dbe9f73@";
        assert_eq!(
            Name::from(md5_mangled)
                .demangle(DemangleOptions::name_only())
                .unwrap(),
            md5_mangled
        );
    }
}<|MERGE_RESOLUTION|>--- conflicted
+++ resolved
@@ -182,6 +182,22 @@
     None
 }
 
+/// Removes a suffix consisting of $ followed by 32 hex digits, if there is one,
+/// otherwise returns its input.
+fn strip_hash_suffix(ident: &str) -> &str {
+    let len = ident.len();
+    if len < 33 {
+        ident
+    } else {
+        let (front, back) = ident.split_at(len - 33);
+        if back.starts_with('$') && back[1..].chars().all(|c| c.is_ascii_hexdigit()) {
+            front
+        } else {
+            ident
+        }
+    }
+}
+
 fn try_demangle_cpp(ident: &str, opts: DemangleOptions) -> Option<String> {
     if is_maybe_msvc(ident) {
         return try_demangle_msvc(ident, opts);
@@ -190,29 +206,16 @@
     #[cfg(feature = "cpp")]
     {
         use cpp_demangle::{DemangleOptions as CppOptions, ParseOptions, Symbol as CppSymbol};
-<<<<<<< HEAD
-
-        let parse_options = ParseOptions::default().recursion_limit(192);
-        let symbol = match CppSymbol::new_with_options(ident, &parse_options) {
-=======
 
         let stripped = strip_hash_suffix(ident);
 
-        let symbol = match CppSymbol::new_with_options(
-            stripped,
-            &ParseOptions::default().recursion_limit(192), // default is 96
-        ) {
->>>>>>> 6d0761ec
+        let parse_options = ParseOptions::default().recursion_limit(192); // default is 96
+        let symbol = match CppSymbol::new_with_options(stripped, &parse_options) {
             Ok(symbol) => symbol,
             Err(_) => return None,
         };
 
-<<<<<<< HEAD
-        let mut cpp_options = CppOptions::new().recursion_limit(256);
-
-=======
-        let mut cpp_options = CppOptions::new().recursion_limit(192); // default is 128
->>>>>>> 6d0761ec
+        let mut cpp_options = CppOptions::new().recursion_limit(256); // default is 128
         if !opts.parameters {
             cpp_options = cpp_options.no_params();
         }
