--- conflicted
+++ resolved
@@ -46,11 +46,7 @@
 criterion = { version = "0.3.4", features = [ "html_reports" ] }
 insta = "1.3.0"
 proptest = "1.0.0"
-<<<<<<< HEAD
-rand = "0.8.3"
-=======
 rand = { version = "0.8.3", features = [ "small_rng" ] }
->>>>>>> f2feddf6
 symbolic-testutils = { path = "../symbolic-testutils" }
 similar-asserts = "1.0.0"
 walkdir = "2.3.1"
