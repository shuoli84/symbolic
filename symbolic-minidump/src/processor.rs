--- conflicted
+++ resolved
@@ -353,7 +353,11 @@
     }
 }
 
-<<<<<<< HEAD
+/// Creates the range (`lower_bound`, ∞).
+fn greater_than<A>(lower_bound: A) -> (Bound<A>, Bound<A>) {
+    (Bound::Excluded(lower_bound), Bound::Unbounded)
+}
+
 /// Struct containing Dwarf unwind information for a module.
 struct DwarfUnwindRules<'a> {
     /// Unwind rules that have already been read and sorted.
@@ -942,11 +946,6 @@
     for value in values {
         std::mem::drop(CString::from_raw(value.name as *mut c_char));
     }
-=======
-/// Creates the range (`lower_bound`, ∞).
-fn greater_than<A>(lower_bound: A) -> (Bound<A>, Bound<A>) {
-    (Bound::Excluded(lower_bound), Bound::Unbounded)
->>>>>>> 6b3f424a
 }
 
 /// An error returned when parsing an invalid [`CodeModuleId`](struct.CodeModuleId.html).
