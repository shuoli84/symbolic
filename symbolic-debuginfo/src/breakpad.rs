--- conflicted
+++ resolved
@@ -660,56 +660,7 @@
     /// Parses a Windows stack record from a single line.
     pub fn parse(data: &'d [u8]) -> Result<Self, BreakpadError> {
         let string = str::from_utf8(data)?;
-<<<<<<< HEAD
         Ok(parsing::stack_win_record_final(&string)?)
-=======
-        let parsed = BreakpadParser::parse(Rule::stack_win, string)?
-            .next()
-            .unwrap();
-
-        Ok(Self::from_pair(parsed))
-    }
-
-    // Constructs a stack record directly from a Pest parser pair.
-    fn from_pair(pair: pest::iterators::Pair<'d, Rule>) -> Self {
-        let mut pairs = pair.into_inner();
-        let ty = match pairs.next().unwrap().as_str() {
-            "0" => BreakpadStackWinRecordType::Fpo,
-            "1" => BreakpadStackWinRecordType::Trap,
-            "2" => BreakpadStackWinRecordType::Tss,
-            "3" => BreakpadStackWinRecordType::Standard,
-            "4" => BreakpadStackWinRecordType::FrameData,
-            _ => BreakpadStackWinRecordType::Unknown,
-        };
-        let code_start = u32::from_str_radix(pairs.next().unwrap().as_str(), 16).unwrap();
-        let code_size = u32::from_str_radix(pairs.next().unwrap().as_str(), 16).unwrap();
-        let prolog_size = u16::from_str_radix(pairs.next().unwrap().as_str(), 16).unwrap();
-        let epilog_size = u16::from_str_radix(pairs.next().unwrap().as_str(), 16).unwrap();
-        let params_size = u32::from_str_radix(pairs.next().unwrap().as_str(), 16).unwrap();
-        let saved_regs_size = u16::from_str_radix(pairs.next().unwrap().as_str(), 16).unwrap();
-        let locals_size = u32::from_str_radix(pairs.next().unwrap().as_str(), 16).unwrap();
-        let max_stack_size = u32::from_str_radix(pairs.next().unwrap().as_str(), 16).unwrap();
-        let has_program_string = pairs.next().unwrap().as_str() != "0";
-        let (uses_base_pointer, program_string) = if has_program_string {
-            (false, Some(pairs.next().unwrap().as_str()))
-        } else {
-            (pairs.next().unwrap().as_str() != "0", None)
-        };
-
-        Self {
-            ty,
-            code_start,
-            code_size,
-            prolog_size,
-            epilog_size,
-            params_size,
-            saved_regs_size,
-            locals_size,
-            max_stack_size,
-            uses_base_pointer,
-            program_string,
-        }
->>>>>>> 76cabca9
     }
 }
 
